--- conflicted
+++ resolved
@@ -154,7 +154,7 @@
     val moduleName = projectPath.substring(
       projectPath.lastIndexOf(System.getProperty("file.separator")) + 1, projectPath.length)
 
-    // FIXME need to find out a way to grab these paths from the sbt system 
+    // FIXME need to find out a way to grab these paths from the sbt system
 
     // binary 
     val JAR_FILE_NAME = moduleName + "_%s-%s.jar".format(buildScalaVersion, version)
@@ -327,13 +327,9 @@
     lazy val dist = deployTask(info, distPath) dependsOn(`package`, packageDocs, packageSrc) describedAs("Deploying")
   }
 
-<<<<<<< HEAD
   class AkkaRedisProject(info: ProjectInfo) extends AkkaDefaults(info) {
-    val redis = "com.redis" % "redisclient" % "2.8.0.Beta1-1.2-SNAPSHOT" % "compile"
-=======
-  class AkkaRedisProject(info: ProjectInfo) extends DefaultProject(info) {
+//    val redis = "com.redis" % "redisclient" % "2.8.0.Beta1-1.2-SNAPSHOT" % "compile"
     val redis = "com.redis" % "redisclient" % "1.2" % "compile"
->>>>>>> e76cb004
     override def testOptions = TestFilter((name: String) => name.endsWith("Test")) :: Nil
     lazy val dist = deployTask(info, distPath) dependsOn(`package`, packageDocs, packageSrc) describedAs("Deploying")
   }
